﻿// Copyright (c) 2011 AlphaSierraPapa for the SharpDevelop Team
// 
// Permission is hereby granted, free of charge, to any person obtaining a copy of this
// software and associated documentation files (the "Software"), to deal in the Software
// without restriction, including without limitation the rights to use, copy, modify, merge,
// publish, distribute, sublicense, and/or sell copies of the Software, and to permit persons
// to whom the Software is furnished to do so, subject to the following conditions:
// 
// The above copyright notice and this permission notice shall be included in all copies or
// substantial portions of the Software.
// 
// THE SOFTWARE IS PROVIDED "AS IS", WITHOUT WARRANTY OF ANY KIND, EXPRESS OR IMPLIED,
// INCLUDING BUT NOT LIMITED TO THE WARRANTIES OF MERCHANTABILITY, FITNESS FOR A PARTICULAR
// PURPOSE AND NONINFRINGEMENT. IN NO EVENT SHALL THE AUTHORS OR COPYRIGHT HOLDERS BE LIABLE
// FOR ANY CLAIM, DAMAGES OR OTHER LIABILITY, WHETHER IN AN ACTION OF CONTRACT, TORT OR
// OTHERWISE, ARISING FROM, OUT OF OR IN CONNECTION WITH THE SOFTWARE OR THE USE OR OTHER
// DEALINGS IN THE SOFTWARE.

using System;
using System.Linq;
using ICSharpCode.Decompiler;
using ICSharpCode.Decompiler.FlowAnalysis;
using Mono.Cecil;
using Mono.Cecil.Rocks;

namespace ICSharpCode.ILSpy.Disassembler
{
	public class ILLanguage : Language
	{
		public override string Name {
			get { return "IL"; }
		}
		
		bool detectControlStructure = true;
		
		public override void Decompile(MethodDefinition method, ITextOutput output)
		{
<<<<<<< HEAD
			output.WriteComment("// Method begins at RVA 0x{0:x4}", method.RVA);
			output.WriteLine();
			output.WriteComment("// Code size {0} (0x{0:x})", method.Body.CodeSize);
			output.WriteLine();
			output.WriteLine(".maxstack {0}", method.Body.MaxStackSize);
			if (method.DeclaringType.Module.Assembly.EntryPoint == method)
				output.WriteLine (".entrypoint");
			
			if (method.Body.HasVariables) {
				output.Write(".locals ");
				if (method.Body.InitLocals)
					output.Write("init ");
				output.WriteLine("(");
				output.Indent();
				foreach (var v in method.Body.Variables) {
					v.VariableType.WriteTo(output);
					output.Write(' ');
					output.WriteDefinition(string.IsNullOrEmpty(v.Name) ? v.Index.ToString() : v.Name, v);
					output.WriteLine();
				}
				output.Unindent();
				output.WriteLine(")");
			}
			
			foreach (var inst in method.Body.Instructions) {
				inst.WriteTo(output);
=======
			if (detectControlStructure) {
				method.Body.SimplifyMacros();
				var cfg = ControlFlowGraphBuilder.Build(method.Body);
				cfg.ComputeDominance();
				cfg.ComputeDominanceFrontier();
				var s = DominanceLoopDetector.DetectLoops(cfg);
				WriteStructure(output, s);
			} else {
				foreach (var inst in method.Body.Instructions) {
					inst.WriteTo(output);
					output.WriteLine();
				}
>>>>>>> 34362a0e
				output.WriteLine();
				foreach (var eh in method.Body.ExceptionHandlers) {
					eh.WriteTo(output);
					output.WriteLine();
				}
			}
		}
		
		void WriteStructure(ITextOutput output, ControlStructure s)
		{
			output.WriteComment("// loop start");
			output.WriteLine();
			output.Indent();
			foreach (var node in s.Nodes.Concat(s.Children.Select(c => c.EntryPoint)).OrderBy(n => n.BlockIndex)) {
				if (s.Nodes.Contains(node)) {
					foreach (var inst in node.Instructions) {
						inst.WriteTo(output);
						output.WriteLine();
					}
				} else {
					WriteStructure(output, s.Children.Single(c => c.EntryPoint == node));
				}
			}
			output.Unindent();
			output.WriteComment("// loop end");
			output.WriteLine();
		}
	}
}<|MERGE_RESOLUTION|>--- conflicted
+++ resolved
@@ -35,7 +35,6 @@
 		
 		public override void Decompile(MethodDefinition method, ITextOutput output)
 		{
-<<<<<<< HEAD
 			output.WriteComment("// Method begins at RVA 0x{0:x4}", method.RVA);
 			output.WriteLine();
 			output.WriteComment("// Code size {0} (0x{0:x})", method.Body.CodeSize);
@@ -60,9 +59,6 @@
 				output.WriteLine(")");
 			}
 			
-			foreach (var inst in method.Body.Instructions) {
-				inst.WriteTo(output);
-=======
 			if (detectControlStructure) {
 				method.Body.SimplifyMacros();
 				var cfg = ControlFlowGraphBuilder.Build(method.Body);
@@ -75,7 +71,6 @@
 					inst.WriteTo(output);
 					output.WriteLine();
 				}
->>>>>>> 34362a0e
 				output.WriteLine();
 				foreach (var eh in method.Body.ExceptionHandlers) {
 					eh.WriteTo(output);
