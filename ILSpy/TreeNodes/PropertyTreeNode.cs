--- conflicted
+++ resolved
@@ -17,12 +17,7 @@
 // DEALINGS IN THE SOFTWARE.
 
 using System;
-<<<<<<< HEAD
-using System.Windows.Controls;
-using System.Windows.Media.Imaging;
-=======
 using System.Windows.Media;
->>>>>>> 0fab78cc
 using ICSharpCode.Decompiler;
 using Mono.Cecil;
 
@@ -35,7 +30,6 @@
 	{
 		readonly PropertyDefinition property;
 		readonly bool isIndexer;
-		readonly MethodAttributes attributesOfMostAccessibleMethod;
 
 		public PropertyTreeNode(PropertyDefinition property, bool isIndexer)
 		{
@@ -43,11 +37,7 @@
 				throw new ArgumentNullException("property");
 			this.property = property;
 			this.isIndexer = isIndexer;
-<<<<<<< HEAD
-=======
-			this.attributesOfMostAccessibleMethod = GetAttributesOfMostAccessibleMethod(this.property);
 
->>>>>>> 0fab78cc
 			if (property.GetMethod != null)
 				this.Children.Add(new MethodTreeNode(property.GetMethod));
 			if (property.SetMethod != null)
@@ -62,36 +52,28 @@
 		public PropertyDefinition PropertyDefinition {
 			get { return property; }
 		}
-<<<<<<< HEAD
-		
-		public override object Text {
+
+		public override object Text
+		{
 			get { return GetText(property, Language); }
 		}
-		
+
 		public static object GetText(PropertyDefinition property, Language language)
 		{
 			return HighlightSearchMatch(property.Name, " : " + language.TypeToString(property.PropertyType, false, property));
 		}
-
-		public override object Icon {
-			get {
-				return GetIcon(property, isIndexer);
-=======
-
-		public override object Text
-		{
-			get { return HighlightSearchMatch(property.Name, " : " + this.Language.TypeToString(property.PropertyType, false, property)); }
-		}
-
+		
 		public override object Icon
 		{
 			get { return GetIcon(property); }
 		}
 
-		private ImageSource GetIcon(PropertyDefinition property)
+		public static ImageSource GetIcon(PropertyDefinition property, bool isIndexer = false)
 		{
-			MemberIcon icon = this.isIndexer ? MemberIcon.Indexer : MemberIcon.Property;
-			return Images.GetIcon(icon, GetOverlayIcon(attributesOfMostAccessibleMethod), IsStatic);
+			MemberIcon icon = isIndexer ? MemberIcon.Indexer : MemberIcon.Property;
+			MethodAttributes attributesOfMostAccessibleMethod = GetAttributesOfMostAccessibleMethod(property);
+			bool isStatic = (attributesOfMostAccessibleMethod & MethodAttributes.Static) != 0;
+			return Images.GetIcon(icon, GetOverlayIcon(attributesOfMostAccessibleMethod), isStatic);
 		}
 
 		private static AccessOverlayIcon GetOverlayIcon(MethodAttributes methodAttributes)
@@ -112,11 +94,6 @@
 			}
 		}
 
-		public bool IsStatic
-		{
-			get { return (attributesOfMostAccessibleMethod & MethodAttributes.Static) != 0; }
-		}
-
 		private static MethodAttributes GetAttributesOfMostAccessibleMethod(PropertyDefinition property)
 		{
 			// There should always be at least one method from which to
@@ -124,7 +101,7 @@
 			// initialize the result with a default value
 			MethodAttributes result = (MethodAttributes)0;
 
-			// Method access is defined from inaccessible (lowest) to public (highest) 
+			// Method access is defined from inaccessible (lowest) to public (highest)
 			// in numeric order, so we can do an integer comparison of the masked attribute
 			int accessLevel = 0;
 
@@ -142,7 +119,6 @@
 					accessLevel = methodAccessLevel;
 					result = property.SetMethod.Attributes;
 				}
->>>>>>> 0fab78cc
 			}
 
 			if (property.HasOtherMethods) {
@@ -158,14 +134,6 @@
 			return result;
 		}
 
-<<<<<<< HEAD
-		public static BitmapImage GetIcon(PropertyDefinition property, bool? isIndexer = null)
-		{
-			return (isIndexer ?? false) ? Images.Indexer : Images.Property;
-		}
-		
-=======
->>>>>>> 0fab78cc
 		public override FilterResult Filter(FilterSettings settings)
 		{
 			if (settings.SearchTermMatches(property.Name) && settings.Language.ShowMember(property))
