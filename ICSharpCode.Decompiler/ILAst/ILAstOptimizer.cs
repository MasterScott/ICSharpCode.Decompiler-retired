using System;
using System.Collections.Generic;
using System.Diagnostics;
using System.Linq;
using ICSharpCode.Decompiler.FlowAnalysis;
using Mono.Cecil;
using Mono.Cecil.Cil;
using Mono.CSharp;

namespace ICSharpCode.Decompiler.ILAst
{
	public enum ILAstOptimizationStep
	{
		ReduceBranchInstructionSet,
		YieldReturn,
		SplitToMovableBlocks,
		PeepholeOptimizations,
		FindLoops,
		FindConditions,
		FlattenNestedMovableBlocks,
		GotoRemoval,
		DuplicateReturns,
		FlattenIfStatements,
		PeepholeTransforms,
		TypeInference,
		None
	}
	
	public class ILAstOptimizer
	{
		int nextLabelIndex = 0;
		
		Dictionary<ILLabel, ControlFlowNode> labelToCfNode = new Dictionary<ILLabel, ControlFlowNode>();
		
		public void Optimize(DecompilerContext context, ILBlock method, ILAstOptimizationStep abortBeforeStep = ILAstOptimizationStep.None)
		{
			if (abortBeforeStep == ILAstOptimizationStep.ReduceBranchInstructionSet) return;
			foreach(ILBlock block in method.GetSelfAndChildrenRecursive<ILBlock>().ToList()) {
				ReduceBranchInstructionSet(block);
			}
			
			if (abortBeforeStep == ILAstOptimizationStep.YieldReturn) return;
			YieldReturnDecompiler.Run(context, method);
			
			if (abortBeforeStep == ILAstOptimizationStep.SplitToMovableBlocks) return;
			foreach(ILBlock block in method.GetSelfAndChildrenRecursive<ILBlock>().ToList()) {
				SplitToBasicBlocks(block);
			}
			
			if (abortBeforeStep == ILAstOptimizationStep.PeepholeOptimizations) return;
			AnalyseLabels(method);
			foreach(ILBlock block in method.GetSelfAndChildrenRecursive<ILBlock>().ToList()) {
				PeepholeOptimizations(block);
			}
			
			if (abortBeforeStep == ILAstOptimizationStep.FindLoops) return;
			foreach(ILBlock block in method.GetSelfAndChildrenRecursive<ILBlock>().ToList()) {
				ControlFlowGraph graph;
				graph = BuildGraph(block.Body, (ILLabel)block.EntryGoto.Operand);
				graph.ComputeDominance(context.CancellationToken);
				graph.ComputeDominanceFrontier();
				block.Body = FindLoops(new HashSet<ControlFlowNode>(graph.Nodes.Skip(3)), graph.EntryPoint, false);
			}
			
			if (abortBeforeStep == ILAstOptimizationStep.FindConditions) return;
			foreach(ILBlock block in method.GetSelfAndChildrenRecursive<ILBlock>().ToList()) {
				ControlFlowGraph graph;
				graph = BuildGraph(block.Body, (ILLabel)block.EntryGoto.Operand);
				// TODO: Fix
				if (graph == null)
					continue;
				graph.ComputeDominance(context.CancellationToken);
				graph.ComputeDominanceFrontier();
				block.Body = FindConditions(new HashSet<ControlFlowNode>(graph.Nodes.Skip(3)), graph.EntryPoint);
			}
			
			if (abortBeforeStep == ILAstOptimizationStep.FlattenNestedMovableBlocks) return;
			FlattenBasicBlocks(method);
			
			if (abortBeforeStep == ILAstOptimizationStep.GotoRemoval) return;
			new GotoRemoval().RemoveGotos(method);
			
			if (abortBeforeStep == ILAstOptimizationStep.DuplicateReturns) return;
			DuplicateReturnStatements(method);
			
			if (abortBeforeStep == ILAstOptimizationStep.FlattenIfStatements) return;
			FlattenIfStatements(method);
			
			if (abortBeforeStep == ILAstOptimizationStep.PeepholeTransforms) return;
			PeepholeTransforms.Run(context, method);
			
			if (abortBeforeStep == ILAstOptimizationStep.TypeInference) return;
			TypeAnalysis.Run(context, method);
			
			GotoRemoval.RemoveRedundantCode(method);
		}
		
		/// <summary>
		/// Reduces the branch codes to just br and brtrue.
		/// Moves ILRanges to the branch argument
		/// </summary>
		void ReduceBranchInstructionSet(ILBlock block)
		{
			for (int i = 0; i < block.Body.Count; i++) {
				ILExpression expr = block.Body[i] as ILExpression;
				if (expr != null && expr.Prefixes == null) {
					switch(expr.Code) {
						case ILCode.Switch:
						case ILCode.Brtrue:
							expr.Arguments.Single().ILRanges.AddRange(expr.ILRanges);
							expr.ILRanges.Clear();
							continue;
						case ILCode.__Brfalse:  block.Body[i] = new ILExpression(ILCode.Brtrue, expr.Operand, new ILExpression(ILCode.LogicNot, null, expr.Arguments.Single())); break;
						case ILCode.__Beq:      block.Body[i] = new ILExpression(ILCode.Brtrue, expr.Operand, new ILExpression(ILCode.Ceq, null, expr.Arguments)); break;
						case ILCode.__Bne_Un:   block.Body[i] = new ILExpression(ILCode.Brtrue, expr.Operand, new ILExpression(ILCode.LogicNot, null, new ILExpression(ILCode.Ceq, null, expr.Arguments))); break;
						case ILCode.__Bgt:      block.Body[i] = new ILExpression(ILCode.Brtrue, expr.Operand, new ILExpression(ILCode.Cgt, null, expr.Arguments)); break;
						case ILCode.__Bgt_Un:   block.Body[i] = new ILExpression(ILCode.Brtrue, expr.Operand, new ILExpression(ILCode.Cgt_Un, null, expr.Arguments)); break;
						case ILCode.__Ble:      block.Body[i] = new ILExpression(ILCode.Brtrue, expr.Operand, new ILExpression(ILCode.LogicNot, null, new ILExpression(ILCode.Cgt, null, expr.Arguments))); break;
						case ILCode.__Ble_Un:   block.Body[i] = new ILExpression(ILCode.Brtrue, expr.Operand, new ILExpression(ILCode.LogicNot, null, new ILExpression(ILCode.Cgt_Un, null, expr.Arguments))); break;
						case ILCode.__Blt:      block.Body[i] = new ILExpression(ILCode.Brtrue, expr.Operand, new ILExpression(ILCode.Clt, null, expr.Arguments)); break;
						case ILCode.__Blt_Un:   block.Body[i] = new ILExpression(ILCode.Brtrue, expr.Operand, new ILExpression(ILCode.Clt_Un, null, expr.Arguments)); break;
						case ILCode.__Bge:	    block.Body[i] = new ILExpression(ILCode.Brtrue, expr.Operand, new ILExpression(ILCode.LogicNot, null, new ILExpression(ILCode.Clt, null, expr.Arguments))); break;
						case ILCode.__Bge_Un:   block.Body[i] = new ILExpression(ILCode.Brtrue, expr.Operand, new ILExpression(ILCode.LogicNot, null, new ILExpression(ILCode.Clt_Un, null, expr.Arguments))); break;
						default:
							continue;
					}
					((ILExpression)block.Body[i]).Arguments.Single().ILRanges.AddRange(expr.ILRanges);
				}
			}
		}
		
		/// <summary>
		/// Group input into a set of blocks that can be later arbitraliby schufled.
		/// The method adds necessary branches to make control flow between blocks
		/// explicit and thus order independent.
		/// </summary>
		void SplitToBasicBlocks(ILBlock block)
		{
			// Remve no-ops
			// TODO: Assign the no-op range to someting
			block.Body = block.Body.Where(n => !(n is ILExpression && ((ILExpression)n).Code == ILCode.Nop)).ToList();
			
			List<ILNode> basicBlocks = new List<ILNode>();
			
			ILBasicBlock basicBlock = new ILBasicBlock() {
				EntryLabel = new ILLabel() { Name = "Block_" + (nextLabelIndex++) }
			};
			basicBlocks.Add(basicBlock);
			block.EntryGoto = new ILExpression(ILCode.Br, basicBlock.EntryLabel);
			
			if (block.Body.Count > 0) {
				basicBlock.Body.Add(block.Body[0]);
				
				for (int i = 1; i < block.Body.Count; i++) {
					ILNode lastNode = block.Body[i - 1];
					ILNode currNode = block.Body[i];
					
					// Insert split
					if (currNode is ILLabel ||
					    lastNode is ILTryCatchBlock ||
					    currNode is ILTryCatchBlock ||
					    (lastNode is ILExpression) && ((ILExpression)lastNode).IsBranch() ||
					    (currNode is ILExpression) && (((ILExpression)currNode).IsBranch() && ((ILExpression)currNode).Code.CanFallThough() && basicBlock.Body.Count > 0))
					{
						ILBasicBlock lastBlock = basicBlock;
						basicBlock = new ILBasicBlock();
						basicBlocks.Add(basicBlock);
						
						if (currNode is ILLabel) {
							// Insert as entry label
							basicBlock.EntryLabel = (ILLabel)currNode;
						} else {
							basicBlock.EntryLabel = new ILLabel() { Name = "Block_" + (nextLabelIndex++) };
							basicBlock.Body.Add(currNode);
						}
						
						// Explicit branch from one block to other
						// (unless the last expression was unconditional branch)
						if (!(lastNode is ILExpression) || ((ILExpression)lastNode).Code.CanFallThough()) {
							lastBlock.FallthoughGoto = new ILExpression(ILCode.Br, basicBlock.EntryLabel);
						}
					} else {
						basicBlock.Body.Add(currNode);
					}
				}
			}
			
			foreach (ILBasicBlock bb in basicBlocks) {
				if (bb.Body.Count > 0 &&
				    bb.Body.Last() is ILExpression &&
				    ((ILExpression)bb.Body.Last()).Code == ILCode.Br)
				{
					Debug.Assert(bb.FallthoughGoto == null);
					bb.FallthoughGoto = (ILExpression)bb.Body.Last();
					bb.Body.RemoveAt(bb.Body.Count - 1);
				}
			}
			
			block.Body = basicBlocks;
			return;
		}
		
		Dictionary<ILLabel, int> labelGlobalRefCount;
		Dictionary<ILLabel, ILBasicBlock> labelToBasicBlock;
		
		void AnalyseLabels(ILBlock method)
		{
			labelGlobalRefCount = new Dictionary<ILLabel, int>();
			foreach(ILLabel target in method.GetSelfAndChildrenRecursive<ILExpression>().SelectMany(e => e.GetBranchTargets())) {
				if (!labelGlobalRefCount.ContainsKey(target))
					labelGlobalRefCount[target] = 0;
				labelGlobalRefCount[target]++;
			}
			
			labelToBasicBlock = new Dictionary<ILLabel, ILBasicBlock>();
			foreach(ILBasicBlock bb in method.GetSelfAndChildrenRecursive<ILBasicBlock>()) {
				foreach(ILLabel label in bb.GetChildren().OfType<ILLabel>()) {
					labelToBasicBlock[label] = bb;
				}
			}
		}
		
		void PeepholeOptimizations(ILBlock block)
		{
			bool modified;
			do {
				modified = false;
				for (int i = 0; i < block.Body.Count;) {
					ILBasicBlock bb = (ILBasicBlock)block.Body[i];
					if (TrySimplifyShortCircuit(block.Body, bb)) {
						modified = true;
						continue;
					}
					if (TrySimplifyTernaryOperator(block.Body, bb)) {
						modified = true;
						continue;
					}
					i++;
				}
			} while(modified);
		}
		
		// scope is modified if successful
		bool TrySimplifyTernaryOperator(List<ILNode> scope, ILBasicBlock head)
		{
			Debug.Assert(scope.Contains(head));
			
			ILExpression condExpr;
			ILLabel trueLabel;
			ILLabel falseLabel;
			ILVariable trueLocVar;
			ILExpression trueExpr;
			ILLabel trueFall;
			ILVariable falseLocVar;
			ILExpression falseExpr;
			ILLabel falseFall;
			
			if(head.Match(ILCode.Brtrue, out trueLabel, out condExpr, out falseLabel) &&
			   labelGlobalRefCount[trueLabel] == 1 &&
			   labelGlobalRefCount[falseLabel] == 1 &&
			   labelToBasicBlock[trueLabel].Match(ILCode.Stloc, out trueLocVar, out trueExpr, out trueFall) &&
			   labelToBasicBlock[falseLabel].Match(ILCode.Stloc, out falseLocVar, out falseExpr, out falseFall) &&
			   trueLocVar == falseLocVar &&
			   trueFall == falseFall)
			{
				// Create the ternary expression
				head.Body = new List<ILNode>() { new ILExpression(ILCode.Stloc, trueLocVar, new ILExpression(ILCode.TernaryOp, null, condExpr, trueExpr, falseExpr)) };
				head.FallthoughGoto = new ILExpression(ILCode.Br, trueFall);
				
				// Remove the old basic blocks
				scope.RemoveOrThrow(labelToBasicBlock[trueLabel]);
				scope.RemoveOrThrow(labelToBasicBlock[falseLabel]);
				labelToBasicBlock.RemoveOrThrow(trueLabel);
				labelToBasicBlock.RemoveOrThrow(falseLabel);
				labelGlobalRefCount.RemoveOrThrow(trueLabel);
				labelGlobalRefCount.RemoveOrThrow(falseLabel);
				
				return true;
			}
			return false;
		}
		
		// scope is modified if successful
		bool TrySimplifyShortCircuit(List<ILNode> scope, ILBasicBlock head)
		{
			Debug.Assert(scope.Contains(head));
			
			ILExpression condExpr;
			ILLabel trueLabel;
			ILLabel falseLabel;
			if(head.Match(ILCode.Brtrue, out trueLabel, out condExpr, out falseLabel)) {
				for (int pass = 0; pass < 2; pass++) {
					
					// On the second pass, swap labels and negate expression of the first branch
					// It is slightly ugly, but much better then copy-pasting this whole block
					ILLabel nextLabel   = (pass == 0) ? trueLabel  : falseLabel;
					ILLabel otherLablel = (pass == 0) ? falseLabel : trueLabel;
					bool    negate      = (pass == 1);
					
					ILBasicBlock nextBasicBlock = labelToBasicBlock[nextLabel];
					ILExpression nextCondExpr;
					ILLabel nextTrueLablel;
					ILLabel nextFalseLabel;
					if (scope.Contains(nextBasicBlock) &&
					    nextBasicBlock != head &&
					    labelGlobalRefCount[nextBasicBlock.EntryLabel] == 1 &&
					    nextBasicBlock.Match(ILCode.Brtrue, out nextTrueLablel, out nextCondExpr, out nextFalseLabel) &&
					    (otherLablel == nextFalseLabel || otherLablel == nextTrueLablel))
					{
						// Create short cicuit branch
						if (otherLablel == nextFalseLabel) {
							head.Body[0] = new ILExpression(ILCode.Brtrue, nextTrueLablel, new ILExpression(ILCode.LogicAnd, null, negate ? new ILExpression(ILCode.LogicNot, null, condExpr) : condExpr, nextCondExpr));
						} else {
							head.Body[0] = new ILExpression(ILCode.Brtrue, nextTrueLablel, new ILExpression(ILCode.LogicOr, null, negate ? condExpr : new ILExpression(ILCode.LogicNot, null, condExpr), nextCondExpr));
						}
						head.FallthoughGoto = new ILExpression(ILCode.Br, nextFalseLabel);
						
						// Remove the inlined branch from scope
						labelGlobalRefCount.RemoveOrThrow(nextBasicBlock.EntryLabel);
						labelToBasicBlock.RemoveOrThrow(nextBasicBlock.EntryLabel);
						scope.RemoveOrThrow(nextBasicBlock);
						
						return true;
					}
				}
			}
			return false;
		}
		
		void DuplicateReturnStatements(ILBlock method)
		{
			Dictionary<ILLabel, ILNode> nextSibling = new Dictionary<ILLabel, ILNode>();
			
			// Build navigation data
			foreach(ILBlock block in method.GetSelfAndChildrenRecursive<ILBlock>()) {
				for (int i = 0; i < block.Body.Count - 1; i++) {
					ILLabel curr = block.Body[i] as ILLabel;
					if (curr != null) {
						nextSibling[curr] = block.Body[i + 1];
					}
				}
			}
			
			// Duplicate returns
			foreach(ILBlock block in method.GetSelfAndChildrenRecursive<ILBlock>()) {
				for (int i = 0; i < block.Body.Count; i++) {
					ILLabel targetLabel;
					if (block.Body[i].Match(ILCode.Br, out targetLabel) || block.Body[i].Match(ILCode.Leave, out targetLabel)) {
						// Skip extra labels
						while(nextSibling.ContainsKey(targetLabel) && nextSibling[targetLabel] is ILLabel) {
							targetLabel = (ILLabel)nextSibling[targetLabel];
						}
						
						// Inline return statement
						ILNode target;
						List<ILExpression> retArgs;
						if (nextSibling.TryGetValue(targetLabel, out target)) {
							if (target.Match(ILCode.Ret, out retArgs)) {
								ILVariable locVar;
								object constValue;
								if (retArgs.Count == 0) {
									block.Body[i] = new ILExpression(ILCode.Ret, null);
								} else if (retArgs.Single().Match(ILCode.Ldloc, out locVar)) {
									block.Body[i] = new ILExpression(ILCode.Ret, null, new ILExpression(ILCode.Ldloc, locVar));
								} else if (retArgs.Single().Match(ILCode.Ldc_I4, out constValue)) {
									block.Body[i] = new ILExpression(ILCode.Ret, null, new ILExpression(ILCode.Ldc_I4, constValue));
								}
							}
						} else {
							if (method.Body.Count > 0 && method.Body.Last() == targetLabel) {
								// It exits the main method - so it is same as return;
								block.Body[i] = new ILExpression(ILCode.Ret, null);
							}
						}
					}
				}
			}
		}
		
		ControlFlowGraph BuildGraph(List<ILNode> nodes, ILLabel entryLabel)
		{
			int index = 0;
			List<ControlFlowNode> cfNodes = new List<ControlFlowNode>();
			ControlFlowNode entryPoint = new ControlFlowNode(index++, 0, ControlFlowNodeType.EntryPoint);
			cfNodes.Add(entryPoint);
			ControlFlowNode regularExit = new ControlFlowNode(index++, -1, ControlFlowNodeType.RegularExit);
			cfNodes.Add(regularExit);
			ControlFlowNode exceptionalExit = new ControlFlowNode(index++, -1, ControlFlowNodeType.ExceptionalExit);
			cfNodes.Add(exceptionalExit);
			
			// Create graph nodes
			labelToCfNode = new Dictionary<ILLabel, ControlFlowNode>();
			Dictionary<ILNode, ControlFlowNode> astNodeToCfNode = new Dictionary<ILNode, ControlFlowNode>();
			foreach(ILNode node in nodes) {
				ControlFlowNode cfNode = new ControlFlowNode(index++, -1, ControlFlowNodeType.Normal);
				cfNodes.Add(cfNode);
				astNodeToCfNode[node] = cfNode;
				cfNode.UserData = node;
				
				// Find all contained labels
				foreach(ILLabel label in node.GetSelfAndChildrenRecursive<ILLabel>()) {
					labelToCfNode[label] = cfNode;
				}
			}
			
			if (!labelToCfNode.ContainsKey(entryLabel))
				return null;
			
			// Entry endge
			ControlFlowNode entryNode = labelToCfNode[entryLabel];
			ControlFlowEdge entryEdge = new ControlFlowEdge(entryPoint, entryNode, JumpType.Normal);
			entryPoint.Outgoing.Add(entryEdge);
			entryNode.Incoming.Add(entryEdge);
			
			// Create edges
			foreach(ILNode node in nodes) {
				ControlFlowNode source = astNodeToCfNode[node];
				
				// Find all branches
				foreach(ILExpression child in node.GetSelfAndChildrenRecursive<ILExpression>()) {
					IEnumerable<ILLabel> targets = child.GetBranchTargets();
					if (targets != null) {
						foreach(ILLabel target in targets) {
							ControlFlowNode destination;
							// Labels which are out of out scope will not be int the collection
							if (labelToCfNode.TryGetValue(target, out destination) && destination != source) {
								ControlFlowEdge edge = new ControlFlowEdge(source, destination, JumpType.Normal);
								source.Outgoing.Add(edge);
								destination.Incoming.Add(edge);
							}
						}
					}
				}
			}
			
			return new ControlFlowGraph(cfNodes.ToArray());
		}
		
		List<ILNode> FindLoops(HashSet<ControlFlowNode> scope, ControlFlowNode entryPoint, bool excludeEntryPoint)
		{
			List<ILNode> result = new List<ILNode>();
			
			// Do not modify entry data
			scope = new HashSet<ControlFlowNode>(scope);
			
			Queue<ControlFlowNode> agenda  = new Queue<ControlFlowNode>();
			agenda.Enqueue(entryPoint);
			while(agenda.Count > 0) {
				ControlFlowNode node = agenda.Dequeue();
				
				// If the node is a loop header
				if (scope.Contains(node)
				    && node.DominanceFrontier.Contains(node)
				    && (node != entryPoint || !excludeEntryPoint))
				{
					HashSet<ControlFlowNode> loopContents = FindLoopContent(scope, node);
					
					// If the first expression is a loop condition
					ILBasicBlock basicBlock = (ILBasicBlock)node.UserData;
					ILExpression condExpr;
					ILLabel trueLabel;
					ILLabel falseLabel;
					if(basicBlock.Match(ILCode.Brtrue, out trueLabel, out condExpr, out falseLabel))
					{
						ControlFlowNode trueTarget;
						labelToCfNode.TryGetValue(trueLabel, out trueTarget);
						ControlFlowNode falseTarget;
						labelToCfNode.TryGetValue(falseLabel, out falseTarget);
						
						// If one point inside the loop and the other outside
						if ((!loopContents.Contains(trueTarget) && loopContents.Contains(falseTarget)) ||
						    (loopContents.Contains(trueTarget) && !loopContents.Contains(falseTarget)) )
						{
							loopContents.RemoveOrThrow(node);
							scope.RemoveOrThrow(node);
							
							// If false means enter the loop
							if (loopContents.Contains(falseTarget))
							{
								// Negate the condition
								condExpr = new ILExpression(ILCode.LogicNot, null, condExpr);
								ILLabel tmp = trueLabel;
								trueLabel = falseLabel;
								falseLabel = tmp;
							}
							
							ControlFlowNode postLoopTarget;
							labelToCfNode.TryGetValue(falseLabel, out postLoopTarget);
							if (postLoopTarget != null) {
								// Pull more nodes into the loop
								HashSet<ControlFlowNode> postLoopContents = FindDominatedNodes(scope, postLoopTarget);
								var pullIn = scope.Except(postLoopContents).Where(n => node.Dominates(n));
								loopContents.UnionWith(pullIn);
							}
							
							// Use loop to implement the condition
							result.Add(new ILBasicBlock() {
							    EntryLabel = basicBlock.EntryLabel,
								Body = new List<ILNode>() {
									new ILWhileLoop() {
										Condition = condExpr,
										BodyBlock = new ILBlock() {
											EntryGoto = new ILExpression(ILCode.Br, trueLabel),
											Body = FindLoops(loopContents, node, true)
										}
									},
									new ILExpression(ILCode.Br, falseLabel)
								},
								FallthoughGoto = null
							});
						}
					}
					
					// Fallback method: while(true)
					if (scope.Contains(node)) {
						result.Add(new ILBasicBlock() {
						    EntryLabel = new ILLabel() { Name = "Loop_" + (nextLabelIndex++) },
							Body = new List<ILNode>() {
								new ILWhileLoop() {
									BodyBlock = new ILBlock() {
										EntryGoto = new ILExpression(ILCode.Br, basicBlock.EntryLabel),
										Body = FindLoops(loopContents, node, true)
									}
								},
							},
							FallthoughGoto = null
						});
					}
					
					// Move the content into loop block
					scope.ExceptWith(loopContents);
				}

				// Using the dominator tree should ensure we find the the widest loop first
				foreach(var child in node.DominatorTreeChildren) {
					agenda.Enqueue(child);
				}
			}
			
			// Add whatever is left
			foreach(var node in scope) {
				result.Add((ILNode)node.UserData);
			}
			scope.Clear();
			
			return result;
		}
		
		List<ILNode> FindConditions(HashSet<ControlFlowNode> scope, ControlFlowNode entryNode)
		{
			List<ILNode> result = new List<ILNode>();
			
			// Do not modify entry data
			scope = new HashSet<ControlFlowNode>(scope);
			
			HashSet<ControlFlowNode> agenda  = new HashSet<ControlFlowNode>();
			agenda.Add(entryNode);
			while(agenda.Any()) {
				ControlFlowNode node = agenda.First();
				// Attempt for a good order
				while(agenda.Contains(node.ImmediateDominator)) {
					node = node.ImmediateDominator;
				}
				agenda.Remove(node);
				
				// Find a block that represents a simple condition
				if (scope.Contains(node)) {
					
					ILBasicBlock block = node.UserData as ILBasicBlock;
					
					if (block != null && block.Body.Count == 1) {
						
						ILExpression condBranch = block.Body[0] as ILExpression;
						
						// Switch
						ILLabel[] caseLabels;
						List<ILExpression> switchArgs;
						if (condBranch.Match(ILCode.Switch, out caseLabels, out switchArgs)) {
							
							ILSwitch ilSwitch = new ILSwitch() { Condition = switchArgs.Single() };
							ILBasicBlock newBB = new ILBasicBlock() {
								EntryLabel = block.EntryLabel,  // Keep the entry label
								Body = { ilSwitch },
								FallthoughGoto = block.FallthoughGoto
							};
							result.Add(newBB);

							// Remove the item so that it is not picked up as content
							scope.RemoveOrThrow(node);
							
							// Find the switch offset
							int addValue = 0;
							List<ILExpression> subArgs;
							if (ilSwitch.Condition.Match(ILCode.Sub, out subArgs) && subArgs[1].Match(ILCode.Ldc_I4, out addValue)) {
								ilSwitch.Condition = subArgs[0];
							}
							
							// Pull in code of cases
							ILLabel fallLabel = (ILLabel)block.FallthoughGoto.Operand;
							ControlFlowNode fallTarget = null;
							labelToCfNode.TryGetValue(fallLabel, out fallTarget);
							
							HashSet<ControlFlowNode> frontiers = new HashSet<ControlFlowNode>();
							if (fallTarget != null)
								frontiers.UnionWith(fallTarget.DominanceFrontier);
							
							foreach(ILLabel condLabel in caseLabels) {
								ControlFlowNode condTarget = null;
								labelToCfNode.TryGetValue(condLabel, out condTarget);
								if (condTarget != null)
									frontiers.UnionWith(condTarget.DominanceFrontier);
							}
							
							for (int i = 0; i < caseLabels.Length; i++) {
								ILLabel condLabel = caseLabels[i];
								
								// Find or create new case block
								ILSwitch.CaseBlock caseBlock = ilSwitch.CaseBlocks.Where(b => b.EntryGoto.Operand == condLabel).FirstOrDefault();
								if (caseBlock == null) {
									caseBlock = new ILSwitch.CaseBlock() {
										Values = new List<int>(),
										EntryGoto = new ILExpression(ILCode.Br, condLabel)
									};
									ilSwitch.CaseBlocks.Add(caseBlock);
									
									ControlFlowNode condTarget = null;
									labelToCfNode.TryGetValue(condLabel, out condTarget);
									if (condTarget != null && !frontiers.Contains(condTarget)) {
										HashSet<ControlFlowNode> content = FindDominatedNodes(scope, condTarget);
										scope.ExceptWith(content);
										caseBlock.Body.AddRange(FindConditions(content, condTarget));
										// Add explicit break which should not be used by default, but the goto removal might decide to use it
										caseBlock.Body.Add(new ILBasicBlock() { Body = { new ILExpression(ILCode.LoopOrSwitchBreak, null) } });
									}
								}
								caseBlock.Values.Add(i + addValue);
							}
							
							// Heuristis to determine if we want to use fallthough as default case
							if (fallTarget != null && !frontiers.Contains(fallTarget)) {
								HashSet<ControlFlowNode> content = FindDominatedNodes(scope, fallTarget);
								if (content.Any()) {
									var caseBlock = new ILSwitch.CaseBlock() { EntryGoto = new ILExpression(ILCode.Br, fallLabel) };
									ilSwitch.CaseBlocks.Add(caseBlock);
									newBB.FallthoughGoto = null;
								
									scope.ExceptWith(content);
									caseBlock.Body.AddRange(FindConditions(content, fallTarget));
									// Add explicit break which should not be used by default, but the goto removal might decide to use it
									caseBlock.Body.Add(new ILBasicBlock() { Body = { new ILExpression(ILCode.LoopOrSwitchBreak, null) } });
								}
							}
						}
						
						// Two-way branch
						ILExpression condExpr;
						ILLabel trueLabel;
						ILLabel falseLabel;
						if(block.Match(ILCode.Brtrue, out trueLabel, out condExpr, out falseLabel)) {
							
							// Swap bodies since that seems to be the usual C# order
							ILLabel temp = trueLabel;
							trueLabel = falseLabel;
							falseLabel = temp;
							condExpr = new ILExpression(ILCode.LogicNot, null, condExpr);
							
							// Convert the basic block to ILCondition
							ILCondition ilCond = new ILCondition() {
								Condition  = condExpr,
								TrueBlock  = new ILBlock() { EntryGoto = new ILExpression(ILCode.Br, trueLabel) },
								FalseBlock = new ILBlock() { EntryGoto = new ILExpression(ILCode.Br, falseLabel) }
							};
							result.Add(new ILBasicBlock() {
								EntryLabel = block.EntryLabel,  // Keep the entry label
								Body = { ilCond }
							});
							
							// Remove the item immediately so that it is not picked up as content
							scope.RemoveOrThrow(node);
							
							ControlFlowNode trueTarget = null;
							labelToCfNode.TryGetValue(trueLabel, out trueTarget);
							ControlFlowNode falseTarget = null;
							labelToCfNode.TryGetValue(falseLabel, out falseTarget);
							
							// Pull in the conditional code
							HashSet<ControlFlowNode> frontiers = new HashSet<ControlFlowNode>();
							if (trueTarget != null)
								frontiers.UnionWith(trueTarget.DominanceFrontier);
							if (falseTarget != null)
								frontiers.UnionWith(falseTarget.DominanceFrontier);
							
							if (trueTarget != null && !frontiers.Contains(trueTarget)) {
								HashSet<ControlFlowNode> content = FindDominatedNodes(scope, trueTarget);
								scope.ExceptWith(content);
								ilCond.TrueBlock.Body.AddRange(FindConditions(content, trueTarget));
							}
							if (falseTarget != null && !frontiers.Contains(falseTarget)) {
								HashSet<ControlFlowNode> content = FindDominatedNodes(scope, falseTarget);
								scope.ExceptWith(content);
								ilCond.FalseBlock.Body.AddRange(FindConditions(content, falseTarget));
							}
						}
					}
					
					// Add the node now so that we have good ordering
					if (scope.Contains(node)) {
						result.Add((ILNode)node.UserData);
						scope.Remove(node);
					}
				}

				// Using the dominator tree should ensure we find the the widest loop first
				foreach(var child in node.DominatorTreeChildren) {
					agenda.Add(child);
				}
			}
			
			// Add whatever is left
			foreach(var node in scope) {
				result.Add((ILNode)node.UserData);
			}
			
			return result;
		}
		
		static HashSet<ControlFlowNode> FindDominatedNodes(HashSet<ControlFlowNode> scope, ControlFlowNode head)
		{
			HashSet<ControlFlowNode> agenda = new HashSet<ControlFlowNode>();
			HashSet<ControlFlowNode> result = new HashSet<ControlFlowNode>();
			agenda.Add(head);
			
			while(agenda.Count > 0) {
				ControlFlowNode addNode = agenda.First();
				agenda.Remove(addNode);
				
				if (scope.Contains(addNode) && head.Dominates(addNode) && result.Add(addNode)) {
					foreach (var successor in addNode.Successors) {
						agenda.Add(successor);
					}
				}
			}
			
			return result;
		}
		
		static HashSet<ControlFlowNode> FindLoopContent(HashSet<ControlFlowNode> scope, ControlFlowNode head)
		{
			var exitNodes = head.DominanceFrontier.SelectMany(n => n.Predecessors);
			HashSet<ControlFlowNode> agenda = new HashSet<ControlFlowNode>(exitNodes);
			HashSet<ControlFlowNode> result = new HashSet<ControlFlowNode>();
			
			while(agenda.Count > 0) {
				ControlFlowNode addNode = agenda.First();
				agenda.Remove(addNode);
				
				if (scope.Contains(addNode) && head.Dominates(addNode) && result.Add(addNode)) {
					foreach (var predecessor in addNode.Predecessors) {
						agenda.Add(predecessor);
					}
				}
			}
			if (scope.Contains(head))
				result.Add(head);
			
			return result;
		}
		
		/// <summary>
		/// Flattens all nested basic blocks, except the the top level 'node' argument
		/// </summary>
		void FlattenBasicBlocks(ILNode node)
		{
			ILBlock block = node as ILBlock;
			if (block != null) {
				List<ILNode> flatBody = new List<ILNode>();
				foreach (ILNode child in block.GetChildren()) {
					FlattenBasicBlocks(child);
					if (child is ILBasicBlock) {
						flatBody.AddRange(child.GetChildren());
					} else {
						flatBody.Add(child);
					}
				}
				block.EntryGoto = null;
				block.Body = flatBody;
			} else if (node is ILExpression) {
				// Optimization - no need to check expressions
			} else if (node != null) {
				// Recursively find all ILBlocks
				foreach(ILNode child in node.GetChildren()) {
					FlattenBasicBlocks(child);
				}
			}
		}
		
		/// <summary>
		/// Reduce the nesting of conditions.
		/// It should be done on flat data that already had most gotos removed
		/// </summary>
		void FlattenIfStatements(ILNode node)
		{
			ILBlock block = node as ILBlock;
			if (block != null) {
				for (int i = 0; i < block.Body.Count; i++) {
					ILCondition cond = block.Body[i] as ILCondition;
					if (cond != null) {
						bool trueExits = cond.TrueBlock.Body.Count > 0 && !cond.TrueBlock.Body.Last().CanFallThough();
						bool falseExits = cond.FalseBlock.Body.Count > 0 && !cond.FalseBlock.Body.Last().CanFallThough();
						
						if (trueExits) {
							// Move the false block after the condition
							block.Body.InsertRange(i + 1, cond.FalseBlock.GetChildren());
							cond.FalseBlock = new ILBlock();
						} else if (falseExits) {
							// Move the true block after the condition
							block.Body.InsertRange(i + 1, cond.TrueBlock.GetChildren());
							cond.TrueBlock = new ILBlock();
						}
						
						// Eliminate empty true block
						if (!cond.TrueBlock.GetChildren().Any() && cond.FalseBlock.GetChildren().Any()) {
							// Swap bodies
							ILBlock tmp = cond.TrueBlock;
							cond.TrueBlock = cond.FalseBlock;
							cond.FalseBlock = tmp;
							cond.Condition = new ILExpression(ILCode.LogicNot, null, cond.Condition);
						}
					}
				}
			}
			
			// We are changing the number of blocks so we use plain old recursion to get all blocks
			foreach(ILNode child in node.GetChildren()) {
				if (child != null && !(child is ILExpression))
					FlattenIfStatements(child);
			}
		}
	}
	
	public static class ILAstOptimizerExtensionMethods
	{
		public static bool Match(this ILNode node, ILCode code)
		{
			ILExpression expr = node as ILExpression;
			return expr != null && expr.Prefixes == null && expr.Code == code;
		}
		
		public static bool Match<T>(this ILNode node, ILCode code, out T operand)
		{
			ILExpression expr = node as ILExpression;
			if (expr != null && expr.Prefixes == null && expr.Code == code) {
				operand = (T)expr.Operand;
				Debug.Assert(expr.Arguments.Count == 0);
				return true;
			}
			operand = default(T);
			return false;
		}
		
		public static bool Match(this ILNode node, ILCode code, out List<ILExpression> args)
		{
			ILExpression expr = node as ILExpression;
			if (expr != null && expr.Prefixes == null && expr.Code == code) {
				Debug.Assert(expr.Operand == null);
				args = expr.Arguments;
				return true;
			}
			args = null;
			return false;
		}
		
		public static bool Match<T>(this ILNode node, ILCode code, out T operand, out List<ILExpression> args)
		{
			ILExpression expr = node as ILExpression;
			if (expr != null && expr.Prefixes == null && expr.Code == code) {
				operand = (T)expr.Operand;
				args = expr.Arguments;
				return true;
			}
			operand = default(T);
			args = null;
			return false;
		}
		
		public static bool Match<T>(this ILNode node, ILCode code, out T operand, out ILExpression arg)
		{
			List<ILExpression> args;
			if (node.Match(code, out operand, out args)) {
				arg = args.Single();
				return true;
			}
			arg = null;
			return false;
		}
		
		public static bool Match<T>(this ILBasicBlock bb, ILCode code, out T operand, out ILExpression arg, out ILLabel fallLabel)
		{
			if (bb.Body.Count == 1) {
				if (bb.Body[0].Match(code, out operand, out arg)) {
					fallLabel = (ILLabel)bb.FallthoughGoto.Operand;
					return true;
				}
			}
			operand = default(T);
			arg = null;
			fallLabel = null;
			return false;
		}
		
		public static bool CanFallThough(this ILNode node)
		{
			// TODO: similar to ILCodes.CanFallThough, but handles slightly different cases??
			ILExpression expr = node as ILExpression;
			if (expr != null) {
<<<<<<< HEAD
				switch(expr.Code) {
					case ILCode.Br:
					case ILCode.Ret:
					case ILCode.Throw:
					case ILCode.Rethrow:
					case ILCode.LoopContinue:
					case ILCode.LoopBreak:
					case ILCode.YieldBreak:
						return false;
				}
=======
				return expr.Code.CanFallThough();
>>>>>>> de6d657f
			}
			return true;
		}
		
		public static void RemoveOrThrow<T>(this ICollection<T> collection, T item)
		{
			if (!collection.Remove(item))
				throw new Exception("The item was not found in the collection");
		}
		
		public static void RemoveOrThrow<K,V>(this Dictionary<K,V> collection, K key)
		{
			if (!collection.Remove(key))
				throw new Exception("The key was not found in the dictionary");
		}
	}
}<|MERGE_RESOLUTION|>--- conflicted
+++ resolved
@@ -913,20 +913,7 @@
 			// TODO: similar to ILCodes.CanFallThough, but handles slightly different cases??
 			ILExpression expr = node as ILExpression;
 			if (expr != null) {
-<<<<<<< HEAD
-				switch(expr.Code) {
-					case ILCode.Br:
-					case ILCode.Ret:
-					case ILCode.Throw:
-					case ILCode.Rethrow:
-					case ILCode.LoopContinue:
-					case ILCode.LoopBreak:
-					case ILCode.YieldBreak:
-						return false;
-				}
-=======
 				return expr.Code.CanFallThough();
->>>>>>> de6d657f
 			}
 			return true;
 		}
