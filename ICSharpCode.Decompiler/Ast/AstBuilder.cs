--- conflicted
+++ resolved
@@ -697,14 +697,17 @@
 			astProp.Name = CleanName(propDef.Name);
 			astProp.ReturnType = ConvertType(propDef.PropertyType, propDef);
 			if (propDef.GetMethod != null) {
-<<<<<<< HEAD
 				// Create mapping - used in debugger
 				MethodMapping methodMapping = propDef.GetMethod.CreateCodeMapping(CSharpCodeMapping.SourceCodeMappings);
 				
 				astProp.Getter = new Accessor {
 					Body = AstMethodBodyBuilder.CreateMethodBody(propDef.GetMethod, context)
 				}.WithAnnotation(propDef.GetMethod);
+				
 				ConvertAttributes(astProp.Getter, propDef.GetMethod);
+				
+				if ((getterModifiers & Modifiers.VisibilityMask) != (astProp.Modifiers & Modifiers.VisibilityMask))
+					astProp.Getter.Modifiers = getterModifiers & Modifiers.VisibilityMask;
 				
 				if (methodMapping != null)
 					astProp.Getter.AddAnnotation(methodMapping);
@@ -716,30 +719,15 @@
 				astProp.Setter = new Accessor {
 					Body = AstMethodBodyBuilder.CreateMethodBody(propDef.SetMethod, context)
 				}.WithAnnotation(propDef.SetMethod);
+				
 				ConvertAttributes(astProp.Setter, propDef.SetMethod);
 				ConvertCustomAttributes(astProp.Setter, propDef.SetMethod.Parameters.Last(), AttributeTarget.Param);
 				
+				if ((setterModifiers & Modifiers.VisibilityMask) != (astProp.Modifiers & Modifiers.VisibilityMask))
+					astProp.Setter.Modifiers = setterModifiers & Modifiers.VisibilityMask;
+				
 				if (methodMapping != null)
 					astProp.Setter.AddAnnotation(methodMapping);
-=======
-				astProp.Getter = new Accessor();
-				astProp.Getter.Body = AstMethodBodyBuilder.CreateMethodBody(propDef.GetMethod, context);
-				astProp.AddAnnotation(propDef.GetMethod);
-				ConvertAttributes(astProp.Getter, propDef.GetMethod);
-				
-				if ((getterModifiers & Modifiers.VisibilityMask) != (astProp.Modifiers & Modifiers.VisibilityMask))
-					astProp.Getter.Modifiers = getterModifiers & Modifiers.VisibilityMask;
-			}
-			if (propDef.SetMethod != null) {
-				astProp.Setter = new Accessor();
-				astProp.Setter.Body = AstMethodBodyBuilder.CreateMethodBody(propDef.SetMethod, context);
-				astProp.Setter.AddAnnotation(propDef.SetMethod);
-				ConvertAttributes(astProp.Setter, propDef.SetMethod);
-				ConvertCustomAttributes(astProp.Setter, propDef.SetMethod.Parameters.Last(), AttributeTarget.Param);
-				
-				if ((setterModifiers & Modifiers.VisibilityMask) != (astProp.Modifiers & Modifiers.VisibilityMask))
-					astProp.Setter.Modifiers = setterModifiers & Modifiers.VisibilityMask;
->>>>>>> f3069b99
 			}
 			ConvertCustomAttributes(astProp, propDef);
 			return astProp;
